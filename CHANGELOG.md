--- conflicted
+++ resolved
@@ -17,12 +17,7 @@
 - Docments can be converted into responses with std::convert::Into [@Alch-Emi]
 ### Improved
 - build time and size by [@Alch-Emi]
-<<<<<<< HEAD
-### Changed
-- `Response::success` now takes a request body [@Alch-Emi]
-=======
 - Improved error handling in serve_dir [@Alch-Emi]
->>>>>>> 0af72435
 
 ## [0.3.0] - 2020-11-14
 ### Added
